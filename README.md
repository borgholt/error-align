--- conflicted
+++ resolved
@@ -102,8 +102,6 @@
 
 <br/>
 
-<div style="display: flex; align-items: center;">
-<<<<<<< HEAD
 <div>
   <a href="https://corti.ai">
     <img src=".github/assets/corti.png" alt="Corti" height="75">
@@ -126,15 +124,6 @@
   </a>
 </div>
 
-=======
-  <img src=".github/assets/corti.png" alt="Corti" height="75" style="margin-right: 50px;">
-  <img src=".github/assets/aau.png" alt="Aalborg Unversity" height="75" style="margin-right: 50px;">
-  <img src=".github/assets/pcai.png" alt="Pioneer Centre for Artificial Intelligence" height="75" style="margin-right: 50px;">
-  <img src=".github/assets/dtu.png" alt="Technical University of Denmark" height="75" style="margin-right: 50px;">
-  <img src=".github/assets/ucph.png" alt="University of Copenhagen" height="75">
->>>>>>> 239a7223
-</div>
-
 <br/>
 
 ---